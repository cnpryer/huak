//! A Python package manager written in Rust. The [Cargo](https://github.com/rust-lang/cargo) for Python.
//!
//! See either [this milestone list](https://github.com/cnpryer/huak/milestones) or [the issue board](https://github.com/users/cnpryer/projects/5) to check the status of this project at any point in time.
//!
//! - [Goals and Motivation](#goals)
//! - [Contributing](#contributing)
//! - [Architecture and Design](#architecture-and-design)
//!
//! ## Goals
//!
//! There are a few guiding principles steering the development of Huak:
//!
//! ### 1. Serve as a learning instrument 📚
//!
//! - Python packaging is a very interesting topic right now.
//! - It's challenging and dev tools are some of my favorite products, I'm curious of how they work.
//! - Learn Rust and about building fast, snappy, and opinionated software.
//!
//! ### 2. Just use `huak` ✨
//!
//! I love Rust's onboarding experience. Cargo has played a large role. It's a great tool for newcomers to use to get their feet wet. Huak can provide the same experience for Python.
//!
//! ### 3. Fast ⚡️
//!
//! There's room for faster tooling in the Python ecosystem. One of the guiding principles will be "Is this the fastest it can be?"
//!
//! ### 4. Python 🤝 Rust
//!
//! JavaScript has seen a "Going Rust" sub-community pop up. Python seems to be getting one too. Huak would be able to fuel contributions to the intersection of these two languages.
//!
//! ## Contributing
//!
//! Please read our [contributing guide](./CONTRIBUTING.md) before you start contributing.
//!
//! ## Architecture and Design
//!
//! See [architecture.md](./architecture.md).
/// Configuration formats for structures and contexts.
pub mod config;
/// Environments for different contexts.
pub mod env;
/// CLI and generic errors.
pub mod errors;
<<<<<<< HEAD
pub mod pyproject;
pub mod utils;
pub mod package;

/// Struct containing dependency information.
#[derive(Clone, Deserialize, Debug)]
pub struct Dependency {
    pub name: String,
    pub version: String,
}
=======
/// Operations for projects, packaging, and environments.
pub mod ops;
/// Packaging namespace for the Huak application.
pub mod package;
/// The Project implementation.
pub mod project;
/// Huak utilities library.
pub mod utils;
>>>>>>> 6214693f
<|MERGE_RESOLUTION|>--- conflicted
+++ resolved
@@ -41,18 +41,6 @@
 pub mod env;
 /// CLI and generic errors.
 pub mod errors;
-<<<<<<< HEAD
-pub mod pyproject;
-pub mod utils;
-pub mod package;
-
-/// Struct containing dependency information.
-#[derive(Clone, Deserialize, Debug)]
-pub struct Dependency {
-    pub name: String,
-    pub version: String,
-}
-=======
 /// Operations for projects, packaging, and environments.
 pub mod ops;
 /// Packaging namespace for the Huak application.
@@ -60,5 +48,4 @@
 /// The Project implementation.
 pub mod project;
 /// Huak utilities library.
-pub mod utils;
->>>>>>> 6214693f
+pub mod utils;