--- conflicted
+++ resolved
@@ -20,13 +20,8 @@
 //!
 //!## Installation
 //!
-<<<<<<< HEAD
-//!```
-//!❯ pip install huak
-=======
 //!```bash
 //! ❯ pip install huak
->>>>>>> c8c2bde9
 //!```
 //!
 //!## Shell completion
