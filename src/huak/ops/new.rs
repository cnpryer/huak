use git2::Repository;

use crate::{
    errors::{HuakError, HuakResult},
    project::Project,
};

/// Create an initialized project (TODO) in an environment.
<<<<<<< HEAD
pub fn create_project(project: &mut Project) -> HuakResult<()> {
    project.init_project_file()?;
    project.bootstrap()?;
    project.project_file.serialize()
=======
pub fn create_project(project: &Project) -> HuakResult<()> {
    let pyproject_toml = project.create_toml()?;
    let pyproject_path = project.root().join("pyproject.toml");

    if pyproject_path.exists() {
        return Err(HuakError::PyProjectTomlExistsError);
    }
    // bootstrap new project with lib or app template
    project.create_from_template()?;

    // Serialize pyproject.toml and write to file
    let pyproject_content = pyproject_toml.to_string()?;
    fs::write(&pyproject_path, pyproject_content)?;

    Ok(())
>>>>>>> 023d9e2c
}

/// Initializes VCS (currently git) in the project
pub fn init_vcs(project: &Project) -> HuakResult<()> {
    if let Err(e) = Repository::init(project.root()) {
        return Err(HuakError::GitError(e));
    }
    Ok(())
}

#[cfg(test)]
mod tests {
    use std::fs;

    use tempfile::tempdir;

    use super::*;

    use crate::{
        config::pyproject::toml::Toml, project::ProjectType,
        utils::test_utils::create_mock_project,
    };

    // TODO
    #[test]
    fn creates_project() {
        let directory = tempdir().unwrap().into_path();
        let mut project = create_mock_project(directory).unwrap();

        let toml_path = project.root().join("pyproject.toml");
        let had_toml = toml_path.exists();

        create_project(&mut project).unwrap();

        assert!(!had_toml);
        assert!(toml_path.exists());
    }

    #[test]
    fn create_app_project() {
        let directory = tempdir().unwrap().into_path().join("project");
        let mut project = Project::new(directory, ProjectType::Application);
        let toml_path = project.root().join("pyproject.toml");

        create_project(&mut project).unwrap();
        let toml = Toml::open(&toml_path).unwrap();
        let main_file_filepath =
            project.root().join("src").join("project").join("main.py");
        let main_file = fs::read_to_string(&main_file_filepath).unwrap();
        let expected_main_file = r#"""\
def main():
    print("Hello, World!")


if __name__ == "__main__":
    main()
"""#;

        assert!(toml.project.scripts.is_some());
        assert_eq!(
            toml.project.scripts.unwrap()[&toml.project.name],
            format!("{}.main:main", toml.project.name)
        );
        assert_eq!(main_file, expected_main_file);
    }

    #[test]
    fn create_lib_project() {
        let directory = tempdir().unwrap().into_path().join("project");
        let mut project = Project::new(directory, ProjectType::Library);
        let toml_path = project.root().join("pyproject.toml");

        create_project(&mut project).unwrap();
        let toml = Toml::open(&toml_path).unwrap();
        let test_file_filepath =
            project.root().join("tests").join("test_version.py");
        let test_file = fs::read_to_string(&test_file_filepath).unwrap();
        let expected_test_file = format!(
            r#"from {} import __version__


def test_version():
    __version__
"#,
            project.project_file.project_name().unwrap()
        );
        let init_file_filepath = project
            .root()
            .join("src")
            .join("project")
            .join("__init__.py");
        let init_file = fs::read_to_string(&init_file_filepath).unwrap();
        let expected_init_file = format!("__version__ = \"{}\"", "0.0.1");

        assert!(toml.project.scripts.is_none());
        assert_eq!(test_file, expected_test_file);
        assert_eq!(init_file, expected_init_file);
    }

    #[test]
    fn initialize_git() {
        let directory = tempdir().unwrap().into_path().join("project");
        let project = Project::new(directory.clone(), ProjectType::Application);
        super::init_vcs(&project).unwrap();
        assert!(directory.join(".git").is_dir());
    }
}<|MERGE_RESOLUTION|>--- conflicted
+++ resolved
@@ -5,29 +5,11 @@
     project::Project,
 };
 
-/// Create an initialized project (TODO) in an environment.
-<<<<<<< HEAD
+/// TODO: Dow we need to mutate here?
 pub fn create_project(project: &mut Project) -> HuakResult<()> {
     project.init_project_file()?;
     project.bootstrap()?;
     project.project_file.serialize()
-=======
-pub fn create_project(project: &Project) -> HuakResult<()> {
-    let pyproject_toml = project.create_toml()?;
-    let pyproject_path = project.root().join("pyproject.toml");
-
-    if pyproject_path.exists() {
-        return Err(HuakError::PyProjectTomlExistsError);
-    }
-    // bootstrap new project with lib or app template
-    project.create_from_template()?;
-
-    // Serialize pyproject.toml and write to file
-    let pyproject_content = pyproject_toml.to_string()?;
-    fs::write(&pyproject_path, pyproject_content)?;
-
-    Ok(())
->>>>>>> 023d9e2c
 }
 
 /// Initializes VCS (currently git) in the project
