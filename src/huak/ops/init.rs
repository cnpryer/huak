use crate::{errors::HuakResult, project::Project};

/// Initialize a project by adding a pyproject.toml to the dir.
<<<<<<< HEAD
pub fn init_project(project: &mut Project) -> HuakResult<()> {
    project.init_project_file()?;
    project.project_file.serialize()
=======
pub fn init_project(project: &Project) -> HuakResult<()> {
    // Create a toml setting the name to the project directory's name.
    // TODO: Don't do this with a utility function.
    let toml = project.create_toml()?;

    if project.root().join("pyproject.toml").exists() {
        return Err(HuakError::PyProjectTomlExistsError);
    }

    // Serialize pyproject.toml.
    let string = toml.to_string()?;

    Ok(fs::write(project.root().join("pyproject.toml"), string)?)
>>>>>>> 023d9e2c
}

#[cfg(test)]
mod tests {
    use tempfile::tempdir;

    use crate::project::ProjectType;

    use super::*;

    // TODO: --lib/--app
    #[test]
    fn toml() {
        let directory = tempdir().unwrap().into_path();
        let mut project = Project::new(directory, ProjectType::default());

        init_project(&mut project).unwrap();

        assert!(project.root().join("pyproject.toml").exists());
    }
}<|MERGE_RESOLUTION|>--- conflicted
+++ resolved
@@ -1,25 +1,10 @@
 use crate::{errors::HuakResult, project::Project};
 
 /// Initialize a project by adding a pyproject.toml to the dir.
-<<<<<<< HEAD
+/// TODO: Do we need to mutate here?
 pub fn init_project(project: &mut Project) -> HuakResult<()> {
     project.init_project_file()?;
     project.project_file.serialize()
-=======
-pub fn init_project(project: &Project) -> HuakResult<()> {
-    // Create a toml setting the name to the project directory's name.
-    // TODO: Don't do this with a utility function.
-    let toml = project.create_toml()?;
-
-    if project.root().join("pyproject.toml").exists() {
-        return Err(HuakError::PyProjectTomlExistsError);
-    }
-
-    // Serialize pyproject.toml.
-    let string = toml.to_string()?;
-
-    Ok(fs::write(project.root().join("pyproject.toml"), string)?)
->>>>>>> 023d9e2c
 }
 
 #[cfg(test)]
