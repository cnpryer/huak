--- conflicted
+++ resolved
@@ -1,11 +1,5 @@
-<<<<<<< HEAD
 use pyproject_toml::Project;
 /*
-=======
-use serde_derive::{Deserialize, Serialize};
-use std::collections::HashMap;
-
->>>>>>> 402bb7c9
 /// Struct containing Author information.
 /// ```toml
 /// [[project.authors]]
@@ -39,14 +33,13 @@
     pub(crate) scripts: Option<HashMap<String, String>>,
 }
 */
-
+/// Builder struct to create create default Project data.
 pub struct ProjectBuilder {}
 
 impl ProjectBuilder {
     pub fn default() -> Project {
         Project {
             name: "".to_string(),
-<<<<<<< HEAD
             version: Some("0.0.1".to_string()),
             description: Some("".to_string()),
             readme: None,
@@ -63,14 +56,6 @@
             dependencies: Some(vec![]),
             optional_dependencies: None,
             dynamic: None,
-=======
-            version: "0.0.1".to_string(),
-            description: "".to_string(),
-            authors: vec![],
-            dependencies: vec![],
-            optional_dependencies: None,
-            scripts: None,
->>>>>>> 402bb7c9
         }
     }
 }