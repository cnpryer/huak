use std::{io, path::PathBuf};

use thiserror::Error;

trait BinaryError {}

impl BinaryError for HuakError {}

pub type HuakResult<T> = Result<T, HuakError>;

#[derive(Error, Debug)]
pub enum HuakError {
    #[error("A Clap error occurred: {0}.")]
    ClapError(#[from] clap::Error),
    #[error("{0} already exists.")]
    DirectoryExists(PathBuf),
    #[error("Expected environment variable not found: {0}.")]
    EnvVarError(#[from] std::env::VarError),
    #[error("A pseudo-terminal error occurred: {0}.")]
    ExpectrlError(#[from] expectrl::Error),
    #[error("A formatter error occurred: {0}.")]
    FormatterError(String),
    #[error("A Git error occurred: {0}.")]
    GitError(#[from] git2::Error),
    #[error("An HTTP error occurred: {0}.")]
    HTTPError(#[from] reqwest::Error),
    #[error("A Huak configuration error occurred: {0}.")]
    HuakConfigurationError(String),
    #[error("An internal error occurred: {0}.")]
    InternalError(String),
    #[error("An IO error occurred: {0}.")]
    IOError(#[from] io::Error),
    #[error("A linter error occurred: {0}.")]
    LinterError(String),
    #[error("Failed to build the project.")]
    PyPackageBuildFailure,
    #[error("Failed to initialize Python package: {0}.")]
    PyPackageInitalizationError(String),
    #[error("Failed to install Python package: {0}.")]
    PyPackageInstallationFailure(String),
    #[error("Invalid version operator: {0}.")]
    PyPackageInvalidVersionOperator(String),
    #[error("Invalid version: {0}.")]
    PyPackageInvalidVersion(String),
    #[error("Unable to build the version specifier.")]
    PyPackageVersionSpecifierError,
    #[error("No venv was found.")]
    PyVenvNotFound,
    #[error(
        "The project's manifest file could not be found. \
Currently only pyproject.toml files are supported."
    )]
<<<<<<< HEAD
    PythonNotFound,
    #[error("No venv was found.")]
    VenvNotFound,
    #[error("Expected env var not found.")]
    EnvVarError(#[from] std::env::VarError),
    #[error("A pyproject.toml could not be found.")]
    PyProjectTomlNotFound, // TODO: Manifest
    #[error("Failed to install Python package: {0}.")]
    PyPackageInstallFailure(String),
    #[error("The project file is missing.")]
    PyProjectFileMissingError,
    #[error("A pyproject.toml already exists.")]
    PyProjectTomlExistsError,
    #[error("Failed to init Python package: {0}.")]
    PyPackageInitError(String),
=======
    PyProjectFileNotFound,
    #[error("A pyproject.toml already exists.")]
    PyProjectTomlExistsError,
    #[error("Failed to find the project's version.")]
    PyProjectVersionNotFound,
    #[error(
        "Python was not found on your operating system. Please \
install Python (https://www.python.org/)."
    )]
    PythonNotFoundError,
    #[error("A testing error occurred: {0}.")]
    TestingError(String),
>>>>>>> 023d9e2c
    #[error("Failed to deserialize toml: {0}.")]
    TOMLDeserializationError(#[from] toml_edit::de::Error),
    #[error("Failed to serialize toml: {0}.")]
<<<<<<< HEAD
    TomlSerializeError(#[from] toml_edit::ser::Error),
    #[error("Invalid Python package version operator: {0}.")]
    InvalidPyPackageVersionOp(String),
    #[error("Failed to build the project.")]
    BuildFailure,
    #[error("Failed to find the project's version.")]
    VersionNotFound,
    #[error("Invalid version operator {0}.")]
    PyPackageInvalidOperator(String),
    #[error("Invalid version {0}.")]
    PyPackageInvalidVersion(String),
    #[error("Unable to build the version specifier.")]
    PyPackageVersionSpecifierError,
    #[error("Error related to pseudo-terminal: {0}.")]
    ExpectrlError(#[from] expectrl::Error),
    #[error("Project name not found.")]
    ProjectNameNotFoundError,
    #[error("Git error: {0}.")]
    GitError(#[from] git2::Error),
=======
    TOMLSerializationError(#[from] toml_edit::ser::Error),
    #[error("A UTF-8 error occurred: {0}.")]
    UTF8Error(#[from] std::str::Utf8Error),
>>>>>>> 023d9e2c
}<|MERGE_RESOLUTION|>--- conflicted
+++ resolved
@@ -33,40 +33,21 @@
     #[error("A linter error occurred: {0}.")]
     LinterError(String),
     #[error("Failed to build the project.")]
-    PyPackageBuildFailure,
+    PyPackageBuildError,
     #[error("Failed to initialize Python package: {0}.")]
     PyPackageInitalizationError(String),
     #[error("Failed to install Python package: {0}.")]
-    PyPackageInstallationFailure(String),
+    PyPackageInstallationError(String),
     #[error("Invalid version operator: {0}.")]
     PyPackageInvalidVersionOperator(String),
     #[error("Invalid version: {0}.")]
     PyPackageInvalidVersion(String),
     #[error("Unable to build the version specifier.")]
     PyPackageVersionSpecifierError,
-    #[error("No venv was found.")]
-    PyVenvNotFound,
     #[error(
         "The project's manifest file could not be found. \
 Currently only pyproject.toml files are supported."
     )]
-<<<<<<< HEAD
-    PythonNotFound,
-    #[error("No venv was found.")]
-    VenvNotFound,
-    #[error("Expected env var not found.")]
-    EnvVarError(#[from] std::env::VarError),
-    #[error("A pyproject.toml could not be found.")]
-    PyProjectTomlNotFound, // TODO: Manifest
-    #[error("Failed to install Python package: {0}.")]
-    PyPackageInstallFailure(String),
-    #[error("The project file is missing.")]
-    PyProjectFileMissingError,
-    #[error("A pyproject.toml already exists.")]
-    PyProjectTomlExistsError,
-    #[error("Failed to init Python package: {0}.")]
-    PyPackageInitError(String),
-=======
     PyProjectFileNotFound,
     #[error("A pyproject.toml already exists.")]
     PyProjectTomlExistsError,
@@ -77,35 +58,14 @@
 install Python (https://www.python.org/)."
     )]
     PythonNotFoundError,
+    #[error("No venv was found.")]
+    PyVenvNotFoundError,
     #[error("A testing error occurred: {0}.")]
     TestingError(String),
->>>>>>> 023d9e2c
     #[error("Failed to deserialize toml: {0}.")]
     TOMLDeserializationError(#[from] toml_edit::de::Error),
     #[error("Failed to serialize toml: {0}.")]
-<<<<<<< HEAD
-    TomlSerializeError(#[from] toml_edit::ser::Error),
-    #[error("Invalid Python package version operator: {0}.")]
-    InvalidPyPackageVersionOp(String),
-    #[error("Failed to build the project.")]
-    BuildFailure,
-    #[error("Failed to find the project's version.")]
-    VersionNotFound,
-    #[error("Invalid version operator {0}.")]
-    PyPackageInvalidOperator(String),
-    #[error("Invalid version {0}.")]
-    PyPackageInvalidVersion(String),
-    #[error("Unable to build the version specifier.")]
-    PyPackageVersionSpecifierError,
-    #[error("Error related to pseudo-terminal: {0}.")]
-    ExpectrlError(#[from] expectrl::Error),
-    #[error("Project name not found.")]
-    ProjectNameNotFoundError,
-    #[error("Git error: {0}.")]
-    GitError(#[from] git2::Error),
-=======
     TOMLSerializationError(#[from] toml_edit::ser::Error),
     #[error("A UTF-8 error occurred: {0}.")]
     UTF8Error(#[from] std::str::Utf8Error),
->>>>>>> 023d9e2c
 }