pub mod index;

use core::fmt;
use std::str::FromStr;

use crate::errors::HuakError;
use pep440_rs::{Operator, Version, VersionSpecifier};

/// Version operators used in dependency strings.
const VERSION_OPERATORS: [&str; 8] =
    ["==", "~=", "!=", ">=", "<=", ">", "<", "==="];

/// A Python package struct that encapsulates a packages name and version in accordance with PEP
/// see <https://peps.python.org/pep-0440/>
/// # Examples
/// ```
/// use huak::package::PythonPackage;
<<<<<<< HEAD
/// let python_pkg = PythonPackage::new("request", Some(">="), "2.28.1").unwrap();
/// // or
/// let other_pkg = PythonPackage::from("problems==0.0.2").unwrap();
/// println!("I've got 99 {} but huak ain't one", other_pkg);
=======
///
/// let python_pkg = PythonPackage::from_str_parts("request", Some(">="), Some("2.28.1")).unwrap();
/// println!("I've got 99 {} but huak ain't one", python_pkg);
>>>>>>> bbd0d3d7
/// ```
#[derive(Clone, Eq, PartialEq, Debug, Default)]
pub struct PythonPackage {
    /// The name of the python package, pretty straight forward, why are you reading this?
    pub name: String,
    /// The package's version specifier of the package such as `>1.2.3.
    pub version_specifier: Option<VersionSpecifier>,
}

impl PythonPackage {
    pub fn from_str_parts(
        name: &str,
        operator: Option<&str>,
        version: &str,
    ) -> Result<PythonPackage, HuakError> {
        let op = match operator {
            Some(it) => create_operator_from_str(it)?,
            None => Operator::Equal,
        };
        let ver = create_version_from_str(version)?;
        let specifier = create_version_specifier(op, ver, false)?;

        Ok(PythonPackage {
            name: name.to_string(),
            version_specifier: Some(specifier),
        })
    }

    pub fn string(&self) -> &String {
        &self.name
    }
}

/// Display a PythonPackage as the name and version when available.
/// Can be used to format PythonPackage as a String
/// # Examples
/// ```
/// use huak::package::PythonPackage;
/// use std::str::FromStr;
///
/// let my_pkg = PythonPackage::from_str("requests==2.28.1").unwrap();
/// println!("{}", my_pkg); // output: "request==2.28.1"
/// ```
impl fmt::Display for PythonPackage {
    fn fmt(&self, f: &mut fmt::Formatter) -> fmt::Result {
        // check if a version is specified
        if let Some(ver) = &self.version {
            // check if a version specifier (operator) is supplied
            if let Some(operator) = &self.operator {
                write!(f, "{}{}{}", self.name, operator, ver)
            } else {
                // if no version specifier, default to '=='
                write!(f, "{}=={}", self.name, ver)
            }
        } else {
            // if no version, just display python package name
            write!(f, "{}", self.name)
        }
    }
}

/// Instantiate a PythonPackage struct from a String
/// # Arguments
///
/// * 'pkg_string' - A string slice representing PEP-0440 python package
///
/// # Examples
/// ```
/// use huak::package::PythonPackage;
/// use std::str::FromStr;
///
/// let my_pkg = PythonPackage::from_str("requests==2.28.1");
/// ```
impl FromStr for PythonPackage {
    type Err = HuakError;

    fn from_str(pkg_string: &str) -> Result<PythonPackage, HuakError> {
        // unfortunately, we have to redeclare the operators here or bring in a 3rd party crate (like strum)
        // to derive an iterable from out VersionOp enum
        let version_operators = VERSION_OPERATORS.into_iter();
        let mut op: Option<&str> = None;
        // TODO: Collect from filter on iter. Maybe contains.
        for i in version_operators {
            if pkg_string.contains(i) {
                op = Some(i);
                break;
            }
        }
        let package = match op {
            Some(it) => {
                let pkg_components = pkg_string.split(it);
                let pkg_vec = pkg_components.collect::<Vec<&str>>();
                let name = pkg_vec[0].to_string();
                let operator = create_operator_from_str(it)?;
                let version = create_version_from_str(pkg_vec[1])?;
                let specifier =
                    create_version_specifier(operator, version, false)?;
                PythonPackage {
                    name,
                    version_specifier: Some(specifier),
                }
            }
            None => PythonPackage {
                name: pkg_string.to_string(),
                ..Default::default()
            },
        };

        Ok(package)
    }
<<<<<<< HEAD

    pub fn string(&self) -> &String {
        &self.name
    }

    pub fn operator(&self) -> Option<&Operator> {
        if let Some(specifier) = &self.version_specifier {
            return Some(specifier.operator());
        }

        None
    }

    pub fn version(&self) -> Option<&Version> {
        if let Some(specifier) = &self.version_specifier {
            return Some(specifier.version());
        }

        None
    }
}

/// Display a PythonPackage as the name and version when available.
/// Can be used to format PythonPackage as a String
/// # Examples
/// ```
/// use huak::package::PythonPackage;
/// let my_pkg = PythonPackage::from("requests==2.28.1").unwrap();
/// println!("{}", my_pkg); // output: "request==2.28.1"
/// ```
impl fmt::Display for PythonPackage {
    fn fmt(&self, f: &mut fmt::Formatter) -> fmt::Result {
        // check if a version is specified
        if let Some(ver) = self.version() {
            // check if a version specifier (operator) is supplied
            if let Some(operator) = self.operator() {
                write!(f, "{}{}{}", self.name, operator, ver)
            } else {
                // if no version specifier, default to '=='
                write!(f, "{}=={}", self.name, ver)
            }
        } else {
            // if no version, just display python package name
            write!(f, "{}", self.name)
        }
    }
=======
>>>>>>> bbd0d3d7
}

// Build a PEP 440 Version Operator from an str.
// Return a Huak-friendly Result.
fn create_operator_from_str(op: &str) -> Result<Operator, HuakError> {
    Operator::from_str(op)
        .map_err(|_| HuakError::PyPackageInvalidOperator(op.to_string()))
}

// Build a PEP 440 Version from an str.
// Return a Huak-friendly Result.
fn create_version_from_str(ver: &str) -> Result<Version, HuakError> {
    Version::from_str(ver)
        .map_err(|_| HuakError::PyPackageInvalidVersion(ver.to_string()))
}

// Build a PEP 440 Version Specifier from an Operator and a Version.
// Returns a Huak-friendly Result.
fn create_version_specifier(
    op: Operator,
    ver: Version,
    star: bool,
) -> Result<VersionSpecifier, HuakError> {
    VersionSpecifier::new(op, ver, star)
        .map_err(|_| HuakError::PyPackageVersionSpecifierError)
}

#[cfg(test)]
mod tests {
    use super::*;

    // test future changes do not break PythonPackage implementation std::fmt::Display
    #[test]
    fn display_python_package() {
        let pkg_name = "test";
        let pkg_version = "0.0.1";
        let python_pkg =
            PythonPackage::from_str_parts(pkg_name, None, pkg_version).unwrap();
        let py_pkg_fmt = format!("{}", python_pkg);
        assert_eq!(py_pkg_fmt, "test==0.0.1");
    }
    // test future changes do not break VersionOp's implementation std::fmt::Display
    #[test]
    fn display_version_operator() {
        let compatible_fmt = format!("{}", Operator::TildeEqual);
        assert_eq!("~=", compatible_fmt);
    }

    // Test that PythonPackage::from creates a new instance from a string
    #[test]
    fn create_python_package_struct_from_string() {
        let dependency = "test".to_string();
<<<<<<< HEAD
        let version = "0.1.0";
        let operator = "!=";
        let new_pkg_from_string = PythonPackage::from(&format!(
=======
        let version: String = "0.1.0".to_string();
        let operator: String = "!=".to_string();
        let new_pkg_from_string = PythonPackage::from_str(&format!(
>>>>>>> bbd0d3d7
            "{}{}{}",
            dependency, operator, version
        ))
        .unwrap();
        assert_eq!(new_pkg_from_string.name, dependency);
        if let Some(it) = new_pkg_from_string.operator() {
            assert_eq!(format!("{}", it), operator);
        }
        assert_eq!(
            new_pkg_from_string.version().unwrap(),
            &Version::from_str(version).unwrap()
        );
    }

    #[test]
    fn enum_version_operator_from_string() {
        // ToDo: test that the implementation of FromStr for VersionOp either
        //  1. returns an enum when one of the PEP defined string is passed
        //  2. returns a error (something that can, eventually, be passed to the CLI)
        //  the second part in particular is what needs to be implemented and tested
    }

    #[test]
    fn py_pkg_with_multiple_version_specifier() {
        // ToDo: PEP allows multiple version specifiers via a comma seperated list
        //  example: "torch>=1.0.0,!=1.8.0" or in english, greater than or equal to 1.0.0 but not 1.8.0
        //  right now, a PythonPackage only holds 1 version, & 1 version operator
    }
}<|MERGE_RESOLUTION|>--- conflicted
+++ resolved
@@ -15,16 +15,9 @@
 /// # Examples
 /// ```
 /// use huak::package::PythonPackage;
-<<<<<<< HEAD
-/// let python_pkg = PythonPackage::new("request", Some(">="), "2.28.1").unwrap();
-/// // or
-/// let other_pkg = PythonPackage::from("problems==0.0.2").unwrap();
-/// println!("I've got 99 {} but huak ain't one", other_pkg);
-=======
-///
-/// let python_pkg = PythonPackage::from_str_parts("request", Some(">="), Some("2.28.1")).unwrap();
+///
+/// let python_pkg = PythonPackage::from_str_parts("request", Some(">="), "2.28.1").unwrap();
 /// println!("I've got 99 {} but huak ain't one", python_pkg);
->>>>>>> bbd0d3d7
 /// ```
 #[derive(Clone, Eq, PartialEq, Debug, Default)]
 pub struct PythonPackage {
@@ -53,36 +46,20 @@
         })
     }
 
-    pub fn string(&self) -> &String {
-        &self.name
-    }
-}
-
-/// Display a PythonPackage as the name and version when available.
-/// Can be used to format PythonPackage as a String
-/// # Examples
-/// ```
-/// use huak::package::PythonPackage;
-/// use std::str::FromStr;
-///
-/// let my_pkg = PythonPackage::from_str("requests==2.28.1").unwrap();
-/// println!("{}", my_pkg); // output: "request==2.28.1"
-/// ```
-impl fmt::Display for PythonPackage {
-    fn fmt(&self, f: &mut fmt::Formatter) -> fmt::Result {
-        // check if a version is specified
-        if let Some(ver) = &self.version {
-            // check if a version specifier (operator) is supplied
-            if let Some(operator) = &self.operator {
-                write!(f, "{}{}{}", self.name, operator, ver)
-            } else {
-                // if no version specifier, default to '=='
-                write!(f, "{}=={}", self.name, ver)
-            }
-        } else {
-            // if no version, just display python package name
-            write!(f, "{}", self.name)
-        }
+    pub fn operator(&self) -> Option<&Operator> {
+        if let Some(specifier) = &self.version_specifier {
+            return Some(specifier.operator());
+        }
+
+        None
+    }
+
+    pub fn version(&self) -> Option<&Version> {
+        if let Some(specifier) = &self.version_specifier {
+            return Some(specifier.version());
+        }
+
+        None
     }
 }
 
@@ -135,27 +112,6 @@
 
         Ok(package)
     }
-<<<<<<< HEAD
-
-    pub fn string(&self) -> &String {
-        &self.name
-    }
-
-    pub fn operator(&self) -> Option<&Operator> {
-        if let Some(specifier) = &self.version_specifier {
-            return Some(specifier.operator());
-        }
-
-        None
-    }
-
-    pub fn version(&self) -> Option<&Version> {
-        if let Some(specifier) = &self.version_specifier {
-            return Some(specifier.version());
-        }
-
-        None
-    }
 }
 
 /// Display a PythonPackage as the name and version when available.
@@ -163,7 +119,9 @@
 /// # Examples
 /// ```
 /// use huak::package::PythonPackage;
-/// let my_pkg = PythonPackage::from("requests==2.28.1").unwrap();
+/// use std::str::FromStr;
+///
+/// let my_pkg = PythonPackage::from_str("requests==2.28.1").unwrap();
 /// println!("{}", my_pkg); // output: "request==2.28.1"
 /// ```
 impl fmt::Display for PythonPackage {
@@ -182,8 +140,6 @@
             write!(f, "{}", self.name)
         }
     }
-=======
->>>>>>> bbd0d3d7
 }
 
 // Build a PEP 440 Version Operator from an str.
@@ -236,15 +192,9 @@
     #[test]
     fn create_python_package_struct_from_string() {
         let dependency = "test".to_string();
-<<<<<<< HEAD
         let version = "0.1.0";
         let operator = "!=";
-        let new_pkg_from_string = PythonPackage::from(&format!(
-=======
-        let version: String = "0.1.0".to_string();
-        let operator: String = "!=".to_string();
         let new_pkg_from_string = PythonPackage::from_str(&format!(
->>>>>>> bbd0d3d7
             "{}{}{}",
             dependency, operator, version
         ))
