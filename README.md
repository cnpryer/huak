--- conflicted
+++ resolved
@@ -47,27 +47,6 @@
 Usage: huak [OPTIONS] <COMMAND>
 
 Commands:
-<<<<<<< HEAD
-  activate  Activate the virtual envionrment
-  add       Add dependencies to the project
-  build     Build tarball and wheel for the project
-  config    Interact with the configuration of huak
-  clean     Remove tarball and wheel from the built project
-  fix       Auto-fix fixable lint conflicts
-  fmt       Format the project's Python code
-  init      Initialize the existing project
-  install   Install the dependencies of an existing project
-  lint      Lint the project's Python code
-  new       Create a new project at <path>
-  publish   Builds and uploads current project to a registry
-  python    Manage python installations
-  remove    Remove dependencies from the project
-  run       Run a command within the project's environment context
-  test      Test the project's Python code
-  update    Update the project's dependencies
-  version   Display the version of the project
-  help      Print this message or the help of the given subcommand(s)
-=======
   activate    Activate the virtual envionrment
   add         Add dependencies to the project
   build       Build tarball and wheel for the project
@@ -80,13 +59,13 @@
   lint        Lint the project's Python code
   new         Create a new project at <path>
   publish     Builds and uploads current project to a registry
+  python      Manage python installations
   remove      Remove dependencies from the project
   run         Run a command within the project's environment context
   test        Test the project's Python code
   update      Update the project's dependencies
   version     Display the version of the project
   help        Print this message or the help of the given subcommand(s)
->>>>>>> eb9cc6d3
 
 Options:
   -q, --quiet    
