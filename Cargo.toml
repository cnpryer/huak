--- conflicted
+++ resolved
@@ -26,21 +26,12 @@
 human-panic = "1.1.3"
 indexmap = "1.9.3"
 # included to build PyPi Wheels (see .github/workflow/README.md)
-<<<<<<< HEAD
 openssl = { version = "0.10.48", features = ["vendored"], optional = true }
 pep440_rs = "0.3.3"
 pep508_rs = "0.1.2"
 pyproject-toml = "0.5.1"
 regex = "1.7.1"
 serde = { version = "1.0.156", features = ["derive"] }
-=======
-openssl = { version = "0.10.49", features = ["vendored"], optional = true }
-pep440_rs = { git = "https://github.com/konstin/pep440-rs", rev = "3148c9016cbc01a9e6116ae8080b10e14e985487", version = "0.1.1" }
-pyproject-toml = "0.4.0"
-regex = "1.7.3"
-reqwest = { version = "0.11.14", features = ["blocking", "json"] }
-serde = { version = "1.0.159", features = ["derive"] }
->>>>>>> c1a3b84b
 serde_json = "1.0.94"
 termcolor = "1.2.0"
 thiserror = "1.0.40"
