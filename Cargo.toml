[package]
name = "huak"
version = "0.0.0"
edition = "2021"
license = "MIT"
description = "A Python package manager written in Rust inspired by Cargo."
repository = "https://github.com/huak-rs/huak.git"
homepage = "https://github.com/huak-rs/huak.git"
categories = [
    "development-tools"
]

[lib]
name = "huak"
path = "./src/huak/lib.rs"

[[bin]]
name = "huak"
path = "./src/bin/huak/main.rs"

[dependencies]
anyhow = "1.0.62"
clap = {version = "3.2.17", features = ["cargo"]}
glob = "0.3.0"
<<<<<<< HEAD

[dev-dependencies]
tempfile = "3.0.4"
zip = "0.6.2"
=======
serde = "1.0.144"
serde_derive = "1.0.144"
toml = "0.5.9"
>>>>>>> 62e2c743
<|MERGE_RESOLUTION|>--- conflicted
+++ resolved
@@ -22,13 +22,11 @@
 anyhow = "1.0.62"
 clap = {version = "3.2.17", features = ["cargo"]}
 glob = "0.3.0"
-<<<<<<< HEAD
+serde = "1.0.144"
+serde_derive = "1.0.144"
+toml = "0.5.9"
+
 
 [dev-dependencies]
 tempfile = "3.0.4"
-zip = "0.6.2"
-=======
-serde = "1.0.144"
-serde_derive = "1.0.144"
-toml = "0.5.9"
->>>>>>> 62e2c743
+zip = "0.6.2"