--- conflicted
+++ resolved
@@ -1,47 +1,2 @@
-<<<<<<< HEAD
-[package]
-name = "huak"
-version = "0.0.19"
-edition = "2021"
-license = "MIT"
-description = "A Python package manager written in Rust inspired by Cargo."
-repository = "https://github.com/cnpryer/huak.git"
-homepage = "https://github.com/cnpryer/huak.git"
-rust-version = "1.69.0"
-categories = [
-    "development-tools"
-]
-
-[lib]
-name = "huak"
-path = "./src/huak/lib.rs"
-# We currently don't run doctest while the library is private.
-doctest = false
-
-[dependencies]
-clap = { version = "4.2.2", features = ["cargo", "derive"] }
-clap_complete = "4.2.1"
-colored = "2.0.0"
-git2 = "0.17.2"
-glob = "0.3.1"
-human-panic = "1.1.3"
-indexmap = "1.9.3"
-# included to build PyPi Wheels (see .github/workflow/README.md)
-openssl = { version = "0.10.52", features = ["vendored"], optional = true }
-pep440_rs = "0.3.9"
-pep508_rs = "0.2.1"
-pyproject-toml = "0.5.1"
-regex = "1.8.1"
-serde = { version = "1.0.163", features = ["derive"] }
-serde_json = "1.0.96"
-termcolor = "1.2.0"
-thiserror = "1.0.40"
-toml = { version = "0.7.3", features = ["preserve_order"] }
-toml_edit = "0.19.4"
-
-[dev-dependencies]
-tempfile = "3.5.0"
-=======
 [workspace]
-members = ["crates/*"]
->>>>>>> e1f206a0
+members = ["crates/*"]